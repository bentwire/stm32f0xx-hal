use core::cmp;

use cast::u32;
<<<<<<< HEAD
use stm32::{FLASH, RCC};
use cortex_m_semihosting::{debug, hprintln};
=======
#[cfg(any(feature = "stm32f042", feature = "stm32f030"))]
use crate::stm32::{FLASH, RCC};
>>>>>>> 2ee4b7b9

use crate::time::Hertz;

/// Extension trait that constrains the `RCC` peripheral
pub trait RccExt {
    /// Constrains the `RCC` peripheral so it plays nicely with the other abstractions
    fn constrain(self) -> Rcc;
}

#[cfg(any(feature = "stm32f042", feature = "stm32f030"))]
impl RccExt for RCC {
    fn constrain(self) -> Rcc {
        Rcc {
            cfgr: CFGR {
                hclk: None,
                pclk: None,
                sysclk: None,
                enable_hsi: None,
                enable_hsi14: None,
                enable_hsi48: None,
                enable_lsi: None,
                enable_pll: None,
            },
        }
    }
}

/// Constrained RCC peripheral
pub struct Rcc {
    pub cfgr: CFGR,
}

const HSI: u32 = 8_000_000; // Hz
#[allow(dead_code)]
const HSI14: u32 = 14_000_000; // Hz - ADC clock.
const HSI48: u32 = 48_000_000; // Hz - (available on STM32F04x, STM32F07x and STM32F09x devices only)

pub enum SysClkSource {
    HSI = 0b00,
    HSE = 0b01,
    PLL = 0b10,
    HSI48 = 0b11,
}

pub enum PllSource {
    HSI_2 = 0b00,
    HSI = 0b01,
    HSE = 0b10,
    HSI48 = 0b11,
}

pub struct CFGR {
    hclk:           Option<u32>,
    pclk:           Option<u32>,
    sysclk:         Option<u32>,
    enable_hsi:     Option<bool>,
    enable_hsi14:   Option<bool>,
    enable_hsi48:   Option<bool>,
    enable_lsi:     Option<bool>,
    enable_pll:     Option<bool>,
}

#[cfg(any(feature = "stm32f042", feature = "stm32f030"))]
impl CFGR {
    pub fn hclk<F>(mut self, freq: F) -> Self
    where
        F: Into<Hertz>,
    {
        self.hclk = Some(freq.into().0);
        self
    }

    pub fn pclk<F>(mut self, freq: F) -> Self
    where
        F: Into<Hertz>,
    {
        self.pclk = Some(freq.into().0);
        self
    }

    pub fn sysclk<F>(mut self, freq: F) -> Self
    where
        F: Into<Hertz>,
    {
        self.sysclk = Some(freq.into().0);
        self
    }

    pub fn enable_hsi(mut self, is_enabled: bool) -> Self
    {
        self.enable_hsi = Some(is_enabled);
        self
    }

    pub fn enable_hsi14(mut self, is_enabled: bool) -> Self
    {
        self.enable_hsi14 = Some(is_enabled);
        self
    }

    pub fn enable_hsi48(mut self, is_enabled: bool) -> Self
    {
        self.enable_hsi48 = Some(is_enabled);
        self
    }

    pub fn enable_lsi(mut self, is_enabled: bool) -> Self
    {
        self.enable_lsi = Some(is_enabled);
        self
    }

    pub fn enable_pll(mut self, is_enabled: bool) -> Self
    {
        self.enable_pll = Some(is_enabled);
        self
    }

    pub fn freeze(self) -> Clocks {
        let sysclk = self.sysclk.unwrap_or(HSI);

        // For F04x, F07x, F09x parts, use HSI48 for sysclk if someone requests sysclk == HSI48;
        let r_sysclk; // The "real" sysclock value, calculated below
        let pllmul_bits;
        if sysclk == HSI48 {
            pllmul_bits = None;
            r_sysclk = HSI48;
        } else {
            let pllmul = (4 * self.sysclk.unwrap_or(HSI) + HSI) / HSI / 2;
            let pllmul = cmp::min(cmp::max(pllmul, 2), 16);
            r_sysclk = pllmul * HSI / 2;

            pllmul_bits = if pllmul == 2 {
                None
            } else {
                Some(pllmul as u8 - 2)
            };
        }

        let hpre_bits = self
            .hclk
            .map(|hclk| match r_sysclk / hclk {
                0 => unreachable!(),
                1 => 0b0111,
                2 => 0b1000,
                3...5 => 0b1001,
                6...11 => 0b1010,
                12...39 => 0b1011,
                40...95 => 0b1100,
                96...191 => 0b1101,
                192...383 => 0b1110,
                _ => 0b1111,
            })
            .unwrap_or(0b0111);

        let hclk = sysclk / (1 << (hpre_bits - 0b0111));

        let ppre_bits = self
            .pclk
            .map(|pclk| match hclk / pclk {
                0 => unreachable!(),
                1 => 0b011,
                2 => 0b100,
                3...5 => 0b101,
                6...11 => 0b110,
                _ => 0b111,
            })
            .unwrap_or(0b011);

        let ppre: u8 = 1 << (ppre_bits - 0b011);
        let pclk = hclk / u32(ppre);

        hprintln!(
            "H: {:x} HP: {:x} P: {:x} PP: {:x} PP2: {:x}",
            hclk,
            hpre_bits,
            pclk,
            ppre_bits,
            ppre
        )
        .unwrap();

        // adjust flash wait states
        unsafe {
            let flash = &*FLASH::ptr();
            flash.acr.write(|w| {
                w.latency().bits(if sysclk <= 24_000_000 {
                    0b000
                } else if sysclk <= 48_000_000 {
                    0b001
                } else {
                    0b010
                })
            })
        }

        let rcc = unsafe { &*RCC::ptr() };
        if let Some(pllmul_bits) = pllmul_bits {
            // use PLL as source

            rcc.cfgr.write(|w| unsafe { w.pllmul().bits(pllmul_bits) });

            rcc.cr.write(|w| w.pllon().set_bit());

            while rcc.cr.read().pllrdy().bit_is_clear() {}

            rcc.cfgr.modify(|_, w| unsafe {
                w.ppre()
                    .bits(ppre_bits)
                    .hpre()
                    .bits(hpre_bits)
                    .sw()
                    .bits(SysClkSource::PLL as u8)
            });
            hprintln!("PLL: {:x}", rcc.cfgr.read().bits() as u16).unwrap();
        } else if r_sysclk == HSI48 {
            // Enable HSI48
            rcc.cr2.modify(|_, w| w.hsi48on().set_bit());
            while ! rcc.cr2.read().hsi48rdy().bit_is_set()
            { // nothing 
            }

            // Set HSI48 as system clock.
            rcc.cfgr.modify(|_, w| unsafe {
                w.ppre()
                    //.bits(ppre_bits)
                    .bits(0)
                    .hpre()
                    //.bits(hpre_bits)
                    .bits(0)
                    .sw()
                    .bits(SysClkSource::HSI48 as u8)
            });
            hprintln!("HSI48: {:x}", rcc.cfgr.read().bits() as u32).unwrap();
        } else {
            // use HSI as source
            rcc.cfgr
                .write(|w| unsafe { w.ppre().bits(ppre_bits).hpre().bits(hpre_bits).sw().bits(0) });
            hprintln!("HSI: {:x}", rcc.cfgr.read().bits() as u16).unwrap();
        }

        Clocks {
            hclk: Hertz(hclk),
            pclk: Hertz(pclk),
            sysclk: Hertz(sysclk),
        }
    }
}

/// Frozen clock frequencies
///
/// The existence of this value indicates that the clock configuration can no longer be changed
#[derive(Clone, Copy)]
pub struct Clocks {
    hclk: Hertz,
    pclk: Hertz,
    sysclk: Hertz,
}

impl Clocks {
    /// Returns the frequency of the AHB
    pub fn hclk(&self) -> Hertz {
        self.hclk
    }

    /// Returns the frequency of the APB
    pub fn pclk(&self) -> Hertz {
        self.pclk
    }

    /// Returns the system (core) frequency
    pub fn sysclk(&self) -> Hertz {
        self.sysclk
    }
}<|MERGE_RESOLUTION|>--- conflicted
+++ resolved
@@ -1,13 +1,10 @@
 use core::cmp;
 
 use cast::u32;
-<<<<<<< HEAD
-use stm32::{FLASH, RCC};
 use cortex_m_semihosting::{debug, hprintln};
-=======
+
 #[cfg(any(feature = "stm32f042", feature = "stm32f030"))]
 use crate::stm32::{FLASH, RCC};
->>>>>>> 2ee4b7b9
 
 use crate::time::Hertz;
 
